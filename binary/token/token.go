package token

import "fmt"

var SingleByteTokens = [...]string{"", "", "", "200", "400", "404", "500", "501", "502", "action", "add",
	"after", "archive", "author", "available", "battery", "before", "body",
	"broadcast", "chat", "clear", "code", "composing", "contacts", "count",
	"create", "debug", "delete", "demote", "duplicate", "encoding", "error",
	"false", "filehash", "from", "g.us", "group", "groups_v2", "height", "id",
	"image", "in", "index", "invis", "item", "jid", "kind", "last", "leave",
	"live", "log", "media", "message", "mimetype", "missing", "modify", "name",
	"notification", "notify", "out", "owner", "participant", "paused",
	"picture", "played", "presence", "preview", "promote", "query", "raw",
	"read", "receipt", "received", "recipient", "recording", "relay",
	"remove", "response", "resume", "retry", "s.whatsapp.net", "seconds",
	"set", "size", "status", "subject", "subscribe", "t", "text", "to", "true",
	"type", "unarchive", "unavailable", "url", "user", "value", "web", "width",
	"mute", "read_only", "admin", "creator", "short", "update", "powersave",
	"checksum", "epoch", "block", "previous", "409", "replaced", "reason",
	"spam", "modify_tag", "message_info", "delivery", "emoji", "title",
	"description", "canonical-url", "matched-text", "star", "unstar",
	"media_key", "filename", "identity", "unread", "page", "page_count",
	"search", "media_message", "security", "call_log", "profile", "ciphertext",
	"invite", "gif", "vcard", "frequent", "privacy", "blacklist", "whitelist",
	"verify", "location", "document", "elapsed", "revoke_invite", "expiration",
	"unsubscribe", "disable", "vname", "old_jid", "new_jid", "announcement",
	"locked", "prop", "label", "color", "call", "offer", "call-id",
	"quick_reply", "sticker", "pay_t", "accept", "reject", "sticker_pack",
<<<<<<< HEAD
	"invalid", "canceled", "missed", "connected", "result", "audio", "video",
	"recent"}
=======
	"invalid", "canceled", "missed", "connected", "result", "audio",
	"video", "recent"}
>>>>>>> 8029c28f

var doubleByteTokens = [...]string{}

func GetSingleToken(i int) (string, error) {
	if i < 3 || i >= len(SingleByteTokens) {
		return "", fmt.Errorf("index out of single byte token bounds %d", i)
	}

	return SingleByteTokens[i], nil
}

func GetDoubleToken(index1 int, index2 int) (string, error) {
	n := 256*index1 + index2
	if n < 0 || n >= len(doubleByteTokens) {
		return "", fmt.Errorf("index out of double byte token bounds %d", n)
	}

	return doubleByteTokens[n], nil
}

func IndexOfSingleToken(token string) int {
	for i, t := range SingleByteTokens {
		if t == token {
			return i
		}
	}

	return -1
}

const (
	LIST_EMPTY   = 0
	STREAM_END   = 2
	DICTIONARY_0 = 236
	DICTIONARY_1 = 237
	DICTIONARY_2 = 238
	DICTIONARY_3 = 239
	LIST_8       = 248
	LIST_16      = 249
	JID_PAIR     = 250
	HEX_8        = 251
	BINARY_8     = 252
	BINARY_20    = 253
	BINARY_32    = 254
	NIBBLE_8     = 255
)

const (
	PACKED_MAX      = 254
	SINGLE_BYTE_MAX = 256
)<|MERGE_RESOLUTION|>--- conflicted
+++ resolved
@@ -26,13 +26,8 @@
 	"unsubscribe", "disable", "vname", "old_jid", "new_jid", "announcement",
 	"locked", "prop", "label", "color", "call", "offer", "call-id",
 	"quick_reply", "sticker", "pay_t", "accept", "reject", "sticker_pack",
-<<<<<<< HEAD
-	"invalid", "canceled", "missed", "connected", "result", "audio", "video",
-	"recent"}
-=======
 	"invalid", "canceled", "missed", "connected", "result", "audio",
 	"video", "recent"}
->>>>>>> 8029c28f
 
 var doubleByteTokens = [...]string{}
 
